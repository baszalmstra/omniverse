<<<<<<< HEAD
clamp:
    min: 0
=======
add:
- constant: -200
- clamp:
    min: 400
    max: 2000
>>>>>>> f25976d8
    value:
      add:
        - constant: -6950
        - multiply:
          - constant: 7500
          - noiseFBM:
              frequency: 80
              persistence: 0.6
              octaves: 11<|MERGE_RESOLUTION|>--- conflicted
+++ resolved
@@ -1,19 +1,11 @@
-<<<<<<< HEAD
 clamp:
-    min: 0
-=======
-add:
-- constant: -200
-- clamp:
-    min: 400
-    max: 2000
->>>>>>> f25976d8
-    value:
-      add:
-        - constant: -6950
-        - multiply:
-          - constant: 7500
-          - noiseFBM:
-              frequency: 80
-              persistence: 0.6
-              octaves: 11+  min: 0
+  value:
+    add:
+      - constant: -6950
+      - multiply:
+        - constant: 7500
+        - noiseFBM:
+            frequency: 80
+            persistence: 0.6
+            octaves: 11