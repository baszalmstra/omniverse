use std::thread;
use crate::planet::{PatchGeometry, PatchLocation, GeometryProvider};
use std::sync::Mutex;
use std::sync::Arc;
use std::sync::Condvar;
use std::sync::atomic::{AtomicBool, AtomicUsize};
use std::sync::atomic::Ordering;
use std::sync::mpsc::Receiver;
use std::sync::mpsc::channel;
use std::sync::mpsc::Sender;

static NEXT: AtomicUsize = AtomicUsize::new(0);

pub struct Token {
    pub priority: u32,
}

struct Request {
    id: usize,
    token: Arc<Token>,
    patch_location: PatchLocation,
}

pub trait AsyncGeometryProvider {
    /// Queues the patch location for processing at a later time, returns a token with a priority
    /// and an id to identify the patch later
    fn queue(&self, patch_location: PatchLocation) -> (Arc<Token>, usize);

    /// Receives all values that have been processed and passes these to a callback function
    /// that can use them as it pleases
    fn receive_all<F: FnMut(usize, PatchGeometry) -> ()>(&self, drain: F);
}


pub struct ThreadpoolGeometryProvider<T: GeometryProvider> {
    provider: Arc<T>,
    queue: Arc<Mutex<Vec<Request>>>,
    is_not_empty: Arc<Condvar>,
    should_stop: Arc<AtomicBool>,
    threads: Vec<thread::JoinHandle<()>>,
    receiver: Receiver<(usize, PatchGeometry)>,
}


impl<T: GeometryProvider + Send + Sync + 'static> ThreadpoolGeometryProvider<T> {
<<<<<<< HEAD
    /// Create new instance
    pub fn new(provider: T) -> ThreadpoolGeometryProvider<T> {
=======
    /// Create new instance, all threads are started and waiting for patches to be generated
    fn new(provider: T) -> ThreadpoolGeometryProvider<T> {
>>>>>>> df46dd17
        let (sender, receiver) = channel();

        let mut tgp = ThreadpoolGeometryProvider {
            provider: Arc::new(provider),
            is_not_empty: Arc::new(Condvar::new()),
            should_stop: Arc::new(AtomicBool::new(false)),
            queue: Arc::new(Mutex::new(Vec::new())),
            threads: Vec::new(),
            receiver,
        };

        for _ in 0..3 {
            let thread_provider = tgp.provider.clone();
            let thread_queue = tgp.queue.clone();
            let thread_is_not_empty = tgp.is_not_empty.clone();
            let thread_should_stop = tgp.should_stop.clone();
            let thread_sender = sender.clone();

            let handle = thread::spawn(move || {
                while !thread_should_stop.load(Ordering::Relaxed) {
                    let request = {
                        let mut queue = thread_queue.lock().expect("Could not lock queue");

                        while queue.is_empty() && !thread_should_stop.load(Ordering::Relaxed) {
                            queue = thread_is_not_empty.wait(queue).expect("Could not wait on queue");
                        }

                        // If this is the case, then we should stop
                        if queue.is_empty() {
                            break;
                        }

                        // Drop all cancelled tokens
                        queue.retain(|a| a.token.priority != 0);
                        // Sort the queue by priority
                        queue.sort_by(|a, b| {
                            a.token.priority.cmp(&b.token.priority)
                        });

                        queue.pop().expect("Queue is empty, this should be impossible!")
                    };

                    thread_sender.send((request.id, thread_provider.provide(request.patch_location))).expect("Could not send patch result over Channel");
                }
            });
            tgp.threads.push(handle);
        }

        tgp
    }
}


/// Implementation of the async code for the Geometry provider working with a threadpool
impl<T: GeometryProvider> AsyncGeometryProvider for ThreadpoolGeometryProvider<T> {
    /// Queue and process the patches asynchronously
    fn queue(&self, patch_location: PatchLocation) -> (Arc<Token>, usize) {
        let next = NEXT.fetch_add(1, Ordering::SeqCst);
        let request = Request { id: next, token: Arc::new(Token { priority: 1 }), patch_location };

        let token = request.token.clone();

        let mut queue = self.queue.lock().expect("Could not lock queue");
        queue.push(request);

        (token, next)
    }

    /// Receive all values sent over the channel
    fn receive_all<F: FnMut(usize, PatchGeometry) -> ()>(&self, mut drain: F) {
        for (id, result) in self.receiver.iter() {
            drain(id, result);
        }
    }
}

/// Implement drop for provider so threads are stopped
impl<T: GeometryProvider> Drop for ThreadpoolGeometryProvider<T>{
    fn drop(&mut self) {
        {
            let mut queue = self.queue.lock().expect("Could not lock queue to drop value");
            queue.clear()
        }
        self.should_stop.store(true, Ordering::AcqRel);
        self.is_not_empty.notify_all();
    }
}


/// This is a geometry provider that acts like a async provider but is
/// actually an synchronous provider
struct SyncGeometryProvider<T: GeometryProvider> {
    provider: T,
    sender: Sender<(usize, PatchGeometry)>,
    receiver: Receiver<(usize, PatchGeometry)>,
}

impl<T: GeometryProvider> SyncGeometryProvider<T> {
    /// Create new sync geometry provider
    fn new(provider: T) -> SyncGeometryProvider<T> {
        let (sender, receiver) = channel();

        SyncGeometryProvider {
            provider,
            sender,
            receiver,
        }
    }
}

impl<T: GeometryProvider> AsyncGeometryProvider for SyncGeometryProvider<T> {
    /// Queue and process directly, send directly over a channel
    fn queue(&self, patch_location: PatchLocation) -> (Arc<Token>, usize) {
        let next = NEXT.fetch_add(1, Ordering::SeqCst);
        let token = Arc::new(Token { priority: 1 });
        self.sender.send((next, self.provider.provide(patch_location))).expect("Could not send processing result over channel");
        (token, next)
    }

    /// Receive all values sent over channel
    fn receive_all<F: FnMut(usize, PatchGeometry) -> ()>(&self, mut drain: F) {
        for (id, result) in self.receiver.try_iter() {
            drain(id, result);
        }
    }
}
<<<<<<< HEAD


impl<T: GeometryProvider> GeometryProvider for ThreadpoolGeometryProvider<T> {
    fn provide(&self, patch: PatchLocation) -> PatchGeometry {
        self.provider.provide(patch)
    }
}
=======
>>>>>>> df46dd17
<|MERGE_RESOLUTION|>--- conflicted
+++ resolved
@@ -12,7 +12,7 @@
 static NEXT: AtomicUsize = AtomicUsize::new(0);
 
 pub struct Token {
-    pub priority: u32,
+    pub priority: AtomicUsize,
 }
 
 struct Request {
@@ -43,13 +43,9 @@
 
 
 impl<T: GeometryProvider + Send + Sync + 'static> ThreadpoolGeometryProvider<T> {
-<<<<<<< HEAD
-    /// Create new instance
+
+    /// Create new instance, all threads are started and waiting for patches to be generated
     pub fn new(provider: T) -> ThreadpoolGeometryProvider<T> {
-=======
-    /// Create new instance, all threads are started and waiting for patches to be generated
-    fn new(provider: T) -> ThreadpoolGeometryProvider<T> {
->>>>>>> df46dd17
         let (sender, receiver) = channel();
 
         let mut tgp = ThreadpoolGeometryProvider {
@@ -83,10 +79,10 @@
                         }
 
                         // Drop all cancelled tokens
-                        queue.retain(|a| a.token.priority != 0);
+                        queue.retain(|a| a.token.priority.load(Ordering::SeqCst) != 0);
                         // Sort the queue by priority
                         queue.sort_by(|a, b| {
-                            a.token.priority.cmp(&b.token.priority)
+                            a.token.priority.load(Ordering::SeqCst).cmp(&b.token.priority.load(Ordering::SeqCst))
                         });
 
                         queue.pop().expect("Queue is empty, this should be impossible!")
@@ -108,19 +104,21 @@
     /// Queue and process the patches asynchronously
     fn queue(&self, patch_location: PatchLocation) -> (Arc<Token>, usize) {
         let next = NEXT.fetch_add(1, Ordering::SeqCst);
-        let request = Request { id: next, token: Arc::new(Token { priority: 1 }), patch_location };
+        let request = Request { id: next, token: Arc::new(Token { priority: AtomicUsize::new(1) }), patch_location };
 
         let token = request.token.clone();
 
         let mut queue = self.queue.lock().expect("Could not lock queue");
         queue.push(request);
 
+        self.is_not_empty.notify_one();
+
         (token, next)
     }
 
     /// Receive all values sent over the channel
     fn receive_all<F: FnMut(usize, PatchGeometry) -> ()>(&self, mut drain: F) {
-        for (id, result) in self.receiver.iter() {
+        for (id, result) in self.receiver.try_iter() {
             drain(id, result);
         }
     }
@@ -133,7 +131,7 @@
             let mut queue = self.queue.lock().expect("Could not lock queue to drop value");
             queue.clear()
         }
-        self.should_stop.store(true, Ordering::AcqRel);
+        self.should_stop.store(true, Ordering::SeqCst);
         self.is_not_empty.notify_all();
     }
 }
@@ -141,7 +139,7 @@
 
 /// This is a geometry provider that acts like a async provider but is
 /// actually an synchronous provider
-struct SyncGeometryProvider<T: GeometryProvider> {
+pub struct SyncGeometryProvider<T: GeometryProvider> {
     provider: T,
     sender: Sender<(usize, PatchGeometry)>,
     receiver: Receiver<(usize, PatchGeometry)>,
@@ -149,7 +147,7 @@
 
 impl<T: GeometryProvider> SyncGeometryProvider<T> {
     /// Create new sync geometry provider
-    fn new(provider: T) -> SyncGeometryProvider<T> {
+    pub fn new(provider: T) -> SyncGeometryProvider<T> {
         let (sender, receiver) = channel();
 
         SyncGeometryProvider {
@@ -164,7 +162,7 @@
     /// Queue and process directly, send directly over a channel
     fn queue(&self, patch_location: PatchLocation) -> (Arc<Token>, usize) {
         let next = NEXT.fetch_add(1, Ordering::SeqCst);
-        let token = Arc::new(Token { priority: 1 });
+        let token = Arc::new(Token { priority: AtomicUsize::new(1) });
         self.sender.send((next, self.provider.provide(patch_location))).expect("Could not send processing result over channel");
         (token, next)
     }
@@ -176,13 +174,15 @@
         }
     }
 }
-<<<<<<< HEAD
-
 
 impl<T: GeometryProvider> GeometryProvider for ThreadpoolGeometryProvider<T> {
     fn provide(&self, patch: PatchLocation) -> PatchGeometry {
         self.provider.provide(patch)
     }
 }
-=======
->>>>>>> df46dd17
+
+impl<T: GeometryProvider> GeometryProvider for SyncGeometryProvider<T> {
+    fn provide(&self, patch: PatchLocation) -> PatchGeometry {
+        self.provider.provide(patch)
+    }
+}