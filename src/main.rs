#[macro_use]
extern crate log;
extern crate glium;
extern crate pretty_env_logger;


extern crate nalgebra;
extern crate omniverse;

use glium::CapabilitiesSource;
use nalgebra::Vector3;
use omniverse::camera::Camera;
use omniverse::camera_controller::CameraController;
use omniverse::planet;
use omniverse::timeline;
use omniverse::ui;
use omniverse::transform::{Transform, Transformable};


fn main() {
    use glium::glutin;
    use glium::Surface;

    pretty_env_logger::init();

    let mut events_loop = glutin::EventsLoop::new();
    let window_builder = glutin::WindowBuilder::new().with_title("Omniverse");
    let context = glutin::ContextBuilder::new().with_vsync(true);
    let display = glium::Display::new(window_builder, context, &events_loop).unwrap();
    let window = display.gl_window();
//    let hidpi_factor = display.gl_window().get_hidpi_factor();

    if !display.get_extensions().gl_arb_multi_draw_indirect {
        error!("Missing required OpenGL extension: GL_ARB_multi_draw_indirect");
        return;
    }

    // Imgui initialization
    let mut ui = ui::UI::new(12.0, &display, ui::hello_world);

    let mut camera = Camera::new();
    camera.translate_by(&Vector3::new(0.0, 0.0, 2000.0));

    let planet_desc = planet::Description { radius: 1000.0 };
    let planet_transform = Transform::identity();
    let mut planet_renderer =
        planet::Renderer::new(&display, planet_desc, planet::Generator::new(planet_desc))
            .expect("Could not instantiate renderer");

    let mut camera_controller = CameraController::new();

    let mut closed = false;
    let mut timeline = timeline::Timeline::new();
    let _rotation: f32 = 0.0;

    let mut left_mouse_pressed = false;
    let mut last_logical_mouse_position = glutin::dpi::LogicalPosition::new(0.0, 0.0);
    let mut mouse_down_mouse_position = last_logical_mouse_position;

    while !closed {
        timeline.next_frame();

        camera_controller.tick(timeline.previous_frame_time(), &mut camera);

        let mut frame = display.draw();
        let frame_size = frame.get_dimensions();
        let aspect_ratio = frame_size.0 as f32 / frame_size.1 as f32;
        let frustum = camera.frustum(aspect_ratio);

        frame.clear_color_and_depth((0.01, 0.01, 0.01, 1.0), 1.0);

        planet_renderer.ensure_resident_patches(&frustum, &planet_transform);
        planet_renderer.draw(
            &mut frame,
            &frustum,
            &planet_transform,
            &planet::DrawParameters { wire_frame: false },
        );

        ui.draw(&mut frame, &window, timeline.previous_frame_time());

        frame.finish().unwrap();

<<<<<<< HEAD
        events_loop.poll_events(|ev| match ev {
            glutin::Event::WindowEvent { event, .. } => match event {
                glutin::WindowEvent::CloseRequested => closed = true,
                glutin::WindowEvent::KeyboardInput { input, .. } => {
                    camera_controller.key_event(&input);
                }
                glutin::WindowEvent::MouseInput {
                    state: glutin::ElementState::Pressed,
                    button: glutin::MouseButton::Left,
                    ..
                } => {
                    left_mouse_pressed = true;
                    mouse_down_mouse_position = last_logical_mouse_position;
                    display.gl_window().hide_cursor(true);
                }
                glutin::WindowEvent::MouseWheel {delta, ..} => {
                    camera_controller.mouse_wheel_event(delta);
                },
                glutin::WindowEvent::MouseInput {
                    state: glutin::ElementState::Released,
                    button: glutin::MouseButton::Left,
                    ..
                } => {
                    left_mouse_pressed = false;
                    display
                        .gl_window()
                        .set_cursor_position(mouse_down_mouse_position)
                        .unwrap();
                    display.gl_window().hide_cursor(false);
                }
                glutin::WindowEvent::CursorMoved { position, .. } => {
                    last_logical_mouse_position = position;
                }
                _ => (),
            },
            glutin::Event::DeviceEvent { event, .. } => {
                if let glutin::DeviceEvent::MouseMotion { delta, .. } = event {
                    if left_mouse_pressed {
                        camera_controller.mouse_moved(&delta);
=======
        events_loop.poll_events(|ev| {
            ui.handle_event(&ev);

            match ev {
                glutin::Event::WindowEvent { event, .. } => match event {
                    glutin::WindowEvent::CloseRequested => closed = true,
                    glutin::WindowEvent::KeyboardInput { input, .. } => {
                        camera_controller.key_event(&input);
                    }
                    glutin::WindowEvent::MouseInput {
                        state: glutin::ElementState::Pressed,
                        button: glutin::MouseButton::Left,
                        ..
                    } => {
                        left_mouse_pressed = true;
                        mouse_down_mouse_position = last_logical_mouse_position;
                        display.gl_window().hide_cursor(true);
                    }
                    glutin::WindowEvent::MouseInput {
                        state: glutin::ElementState::Released,
                        button: glutin::MouseButton::Left,
                        ..
                    } => {
                        left_mouse_pressed = false;
                        display
                            .gl_window()
                            .set_cursor_position(mouse_down_mouse_position)
                            .unwrap();
                        display.gl_window().hide_cursor(false);
                    }
                    glutin::WindowEvent::CursorMoved { position, .. } => {
                        last_logical_mouse_position = position;
                    }
                    _ => (),
                },
                glutin::Event::DeviceEvent { event, .. } => {
                    if let glutin::DeviceEvent::MouseMotion { delta, .. } = event {
                        if left_mouse_pressed {
                            camera_controller.mouse_moved(&delta);
                        }
>>>>>>> e837e9e4
                    }
                }
                _ => (),
            }
        })
    }
}<|MERGE_RESOLUTION|>--- conflicted
+++ resolved
@@ -81,47 +81,6 @@
 
         frame.finish().unwrap();
 
-<<<<<<< HEAD
-        events_loop.poll_events(|ev| match ev {
-            glutin::Event::WindowEvent { event, .. } => match event {
-                glutin::WindowEvent::CloseRequested => closed = true,
-                glutin::WindowEvent::KeyboardInput { input, .. } => {
-                    camera_controller.key_event(&input);
-                }
-                glutin::WindowEvent::MouseInput {
-                    state: glutin::ElementState::Pressed,
-                    button: glutin::MouseButton::Left,
-                    ..
-                } => {
-                    left_mouse_pressed = true;
-                    mouse_down_mouse_position = last_logical_mouse_position;
-                    display.gl_window().hide_cursor(true);
-                }
-                glutin::WindowEvent::MouseWheel {delta, ..} => {
-                    camera_controller.mouse_wheel_event(delta);
-                },
-                glutin::WindowEvent::MouseInput {
-                    state: glutin::ElementState::Released,
-                    button: glutin::MouseButton::Left,
-                    ..
-                } => {
-                    left_mouse_pressed = false;
-                    display
-                        .gl_window()
-                        .set_cursor_position(mouse_down_mouse_position)
-                        .unwrap();
-                    display.gl_window().hide_cursor(false);
-                }
-                glutin::WindowEvent::CursorMoved { position, .. } => {
-                    last_logical_mouse_position = position;
-                }
-                _ => (),
-            },
-            glutin::Event::DeviceEvent { event, .. } => {
-                if let glutin::DeviceEvent::MouseMotion { delta, .. } = event {
-                    if left_mouse_pressed {
-                        camera_controller.mouse_moved(&delta);
-=======
         events_loop.poll_events(|ev| {
             ui.handle_event(&ev);
 
@@ -140,6 +99,9 @@
                         mouse_down_mouse_position = last_logical_mouse_position;
                         display.gl_window().hide_cursor(true);
                     }
+                    glutin::WindowEvent::MouseWheel {delta, ..} => {
+                        camera_controller.mouse_wheel_event(delta);
+                    },
                     glutin::WindowEvent::MouseInput {
                         state: glutin::ElementState::Released,
                         button: glutin::MouseButton::Left,
@@ -162,7 +124,6 @@
                         if left_mouse_pressed {
                             camera_controller.mouse_moved(&delta);
                         }
->>>>>>> e837e9e4
                     }
                 }
                 _ => (),
