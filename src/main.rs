#[macro_use]
extern crate glium;
extern crate nalgebra;

use crate::camera::Camera;
use nalgebra::Vector3;
<<<<<<< HEAD
use crate::camera_controller::CameraController;
use crate::transform::Transformable;
=======
use crate::transform::Transformer;
use crate::camera_controller::CameraController;
>>>>>>> 6cbcab54

mod planet;
mod planet_renderer;
mod camera;
mod camera_controller;
mod frustum;
mod transform;
mod timeline;

fn main() {
    use glium::glutin;
    use glium::Surface;

    let mut events_loop = glutin::EventsLoop::new();
    let window = glutin::WindowBuilder::new()
        .with_title("Omniverse");
    let context = glutin::ContextBuilder::new();
    let display = glium::Display::new(window, context, &events_loop).unwrap();

    let vertex_buffer = {
        #[derive(Copy, Clone)]
        struct Vertex {
            position: [f32; 3],
        }

        implement_vertex!(Vertex, position);

        let vertex1 = Vertex { position: [-0.5, 0.0, 0.0] };
        let vertex2 = Vertex { position: [0.0, 0.5, 0.0] };
        let vertex3 = Vertex { position: [0.5, 0.0, 0.0] };
        let shape = vec![vertex1, vertex2, vertex3];

        glium::VertexBuffer::new(&display, &shape).unwrap()
    };

    let program = {
        let vertex_shader_src = r#"
            #version 140

            in vec3 position;

            uniform mat4 viewProjection;
            uniform mat4 model;

            void main() {
                gl_Position = viewProjection*(model*vec4(position, 1.0));
            }
        "#;

        let fragment_shader_src = r#"
            #version 140

            out vec4 color;

            void main() {
                color = vec4(1.0, 0.0, 0.0, 1.0);
            }
        "#;

        glium::Program::from_source(&display, vertex_shader_src, fragment_shader_src, None).unwrap()
    };

    let indices = glium::index::NoIndices(glium::index::PrimitiveType::TrianglesList);

    let mut camera = Camera::new();
    camera.translate_by(&Vector3::new(0.0, 0.0, -2.0));

    let mut camera_controller = CameraController::new();

    let mut closed = false;
    let mut timeline = timeline::Timeline::new();
    let mut rotation:f32 = 0.0;
    while !closed {
        timeline.next_frame();

        println!("Delta time: {}", timeline.previous_frame_time()*1000.0);

<<<<<<< HEAD
        camera_controller.tick(dt, &mut camera);
=======
        rotation += timeline.previous_frame_time();
        camera_controller.tick(timeline.previous_frame_time() );
>>>>>>> 6cbcab54

        let mut frame = display.draw();
        let frame_size = frame.get_dimensions();
        let aspect_ratio = frame_size.0 as f32 / frame_size.1 as f32;
        let frustum = camera.frustum(aspect_ratio);
        frame.clear_color(0.0, 1.0, 0.0, 1.0);

        let triangle_uniforms = uniform! {
            viewProjection: Into::<[[f32; 4]; 4]>::into(frustum.view_projection),
            model: Into::<[[f32; 4]; 4]>::into(
                nalgebra::Matrix4::new_translation(&nalgebra::Vector3::new(0.0, 0.0, -2.0))*
                nalgebra::Matrix4::from_euler_angles(0.0,rotation,0.0))
        };

        frame.draw(&vertex_buffer, &indices, &program, &triangle_uniforms, &Default::default()).unwrap();
        frame.finish().unwrap();

        events_loop.poll_events(|ev| {
            match ev {
                glutin::Event::WindowEvent { event, .. } => match event {
                    glutin::WindowEvent::CloseRequested => closed = true,
                    glutin::WindowEvent::KeyboardInput { input, .. } => {
                        camera_controller.key_event(&input);
                    }
                    _ => (),
                },
                _ => (),
            }
        })
    }
}<|MERGE_RESOLUTION|>--- conflicted
+++ resolved
@@ -4,13 +4,8 @@
 
 use crate::camera::Camera;
 use nalgebra::Vector3;
-<<<<<<< HEAD
 use crate::camera_controller::CameraController;
 use crate::transform::Transformable;
-=======
-use crate::transform::Transformer;
-use crate::camera_controller::CameraController;
->>>>>>> 6cbcab54
 
 mod planet;
 mod planet_renderer;
@@ -86,14 +81,7 @@
     while !closed {
         timeline.next_frame();
 
-        println!("Delta time: {}", timeline.previous_frame_time()*1000.0);
-
-<<<<<<< HEAD
-        camera_controller.tick(dt, &mut camera);
-=======
-        rotation += timeline.previous_frame_time();
-        camera_controller.tick(timeline.previous_frame_time() );
->>>>>>> 6cbcab54
+        camera_controller.tick(timeline.previous_frame_time(), &mut camera);
 
         let mut frame = display.draw();
         let frame_size = frame.get_dimensions();
